--- conflicted
+++ resolved
@@ -35,15 +35,7 @@
 
     X, Y = np.meshgrid(f_home_grid, k_grid)
     Z = np.mean(samples, axis=-1).T
-<<<<<<< HEAD
 
-    levels = [0.1, 0.2, 0.35, 0.58, 1.18]
-
-    CS = ax.contour(X, Z, Y, levels=levels,
-                    colors=plt.cm.viridis((np.log10(levels) + 1 ) / 1.2))
-    ax.clabel(CS, inline=1, fontsize=10, fmt='$k = %.2f$')
-    ax.set_yscale('log')
-=======
     levels = [0.1, 0.2, 0.35, 0.58, 1.18]
     CS = ax.contour(X, Z, Y, levels=levels, 
                     colors=plt.cm.viridis((np.log10(levels) + 1) / 1.2))
@@ -54,7 +46,7 @@
     ax.set_xticks(np.arange(0.5, 1.0, 0.05), minor=True)
     ax.set_xticks(np.arange(0.5, 1.0, 0.1))
     ax.set_ylim([3e-4, 1])
->>>>>>> c3569203
+
     # cbar = plt.colorbar(im, label='Final size')
 
     ax.set_yticks([0.001, 0.01, 0.1, 1.0])
